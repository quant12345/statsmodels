--- conflicted
+++ resolved
@@ -36,11 +36,7 @@
 try:
     import pandas.util.testing as test
     st = test.set_trace
-<<<<<<< HEAD
-except:
-=======
 except ImportError:
->>>>>>> 67c728da
     pass
 
 #-------------------------------------------------------------------------------
