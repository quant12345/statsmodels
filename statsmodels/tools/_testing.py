"""Testing helper functions

Warning: current status experimental, mostly copy paste

Warning: these functions will be changed without warning as the need
during refactoring arises.

The first group of functions provide consistency checks

"""

<<<<<<< HEAD
import os
import sys

=======
>>>>>>> d02d785b
import numpy as np
from numpy.testing import assert_allclose, assert_

import pandas as pd


<<<<<<< HEAD
class PytestTester:
    def __init__(self, package_path=None):
        f = sys._getframe(1)
        if package_path is None:
            package_path = f.f_locals.get('__file__', None)
            if package_path is None:
                raise ValueError('Unable to determine path')
        self.package_path = os.path.dirname(package_path)
        self.package_name = f.f_locals.get('__name__', None)

    def __call__(self, extra_args=None, exit=False):
        import pytest

        if extra_args is None:
            extra_args = ['--tb=short', '--disable-pytest-warnings']
        cmd = [self.package_path] + extra_args

        print('Running pytest ' + ' '.join(cmd))
        status = pytest.main(cmd)

        if exit:
            print(f"Exit status: {status}")
            sys.exit(status)

        return (status == 0)


=======
>>>>>>> d02d785b
def check_ttest_tvalues(results):
    # test that t_test has same results a params, bse, tvalues, ...
    res = results
    mat = np.eye(len(res.params))
    tt = res.t_test(mat)

    assert_allclose(tt.effect, res.params, rtol=1e-12)
    # TODO: tt.sd and tt.tvalue are 2d also for single regressor, squeeze
    assert_allclose(np.squeeze(tt.sd), res.bse, rtol=1e-10)
    assert_allclose(np.squeeze(tt.tvalue), res.tvalues, rtol=1e-12)
    assert_allclose(tt.pvalue, res.pvalues, rtol=5e-10)
    assert_allclose(tt.conf_int(), res.conf_int(), rtol=1e-10)

    # test params table frame returned by t_test
    table_res = np.column_stack(
        (res.params, res.bse, res.tvalues, res.pvalues, res.conf_int())
    )
    table2 = tt.summary_frame().values
    assert_allclose(table2, table_res, rtol=1e-12)

    # TODO: move this to test_attributes ?
    assert_(hasattr(res, "use_t"))

    tt = res.t_test(mat[0])
    tt.summary()  # smoke test for #1323
    pvalues = np.asarray(res.pvalues)
    assert_allclose(tt.pvalue, pvalues[0], rtol=5e-10)
    # TODO: Adapt more of test_generic_methods.test_ttest_values here?


def check_ftest_pvalues(results):
    """
    Check that the outputs of `res.wald_test` produces pvalues that
    match res.pvalues.

    Check that the string representations of `res.summary()` and (possibly)
    `res.summary2()` correctly label either the t or z-statistic.

    Parameters
    ----------
    results : Results

    Raises
    ------
    AssertionError
    """
    res = results
    use_t = res.use_t
    k_vars = len(res.params)
    # check default use_t
    pvals = [
        res.wald_test(np.eye(k_vars)[k], use_f=use_t, scalar=True).pvalue
        for k in range(k_vars)
    ]
    assert_allclose(pvals, res.pvalues, rtol=5e-10, atol=1e-25)

    # automatic use_f based on results class use_t
    pvals = [
        res.wald_test(np.eye(k_vars)[k], scalar=True).pvalue
        for k in range(k_vars)
    ]
    assert_allclose(pvals, res.pvalues, rtol=5e-10, atol=1e-25)

    # TODO: Separate these out into summary/summary2 tests?
    # label for pvalues in summary
    string_use_t = "P>|z|" if use_t is False else "P>|t|"
    summ = str(res.summary())
    assert_(string_use_t in summ)

    # try except for models that do not have summary2
    try:
        summ2 = str(res.summary2())
    except AttributeError:
        pass
    else:
        assert_(string_use_t in summ2)


def check_fitted(results):
    import pytest

    # ignore wrapper for isinstance check
    from statsmodels.genmod.generalized_linear_model import GLMResults
    from statsmodels.discrete.discrete_model import DiscreteResults

    # possibly unwrap -- GEE has no wrapper
    results = getattr(results, "_results", results)

    if isinstance(results, (GLMResults, DiscreteResults)):
        pytest.skip(f"Not supported for {type(results)}")

    res = results
    fitted = res.fittedvalues
    assert_allclose(res.model.endog - fitted, res.resid, rtol=1e-12)
    assert_allclose(fitted, res.predict(), rtol=1e-12)


def check_predict_types(results):
    """
    Check that the `predict` method of the given results object produces the
    correct output type.

    Parameters
    ----------
    results : Results

    Raises
    ------
    AssertionError
    """
    res = results
    # squeeze to make 1d for single regressor test case
    p_exog = np.squeeze(np.asarray(res.model.exog[:2]))

    # ignore wrapper for isinstance check
    from statsmodels.genmod.generalized_linear_model import GLMResults
    from statsmodels.discrete.discrete_model import DiscreteResults
    from statsmodels.compat.pandas import (
        assert_frame_equal,
        assert_series_equal,
    )

    # possibly unwrap -- GEE has no wrapper
    results = getattr(results, "_results", results)

    if isinstance(results, (GLMResults, DiscreteResults)):
        # SMOKE test only  TODO: mark this somehow
        res.predict(p_exog)
        res.predict(p_exog.tolist())
        res.predict(p_exog[0].tolist())
    else:
        fitted = res.fittedvalues[:2]
        assert_allclose(fitted, res.predict(p_exog), rtol=1e-12)
        # this needs reshape to column-vector:
        assert_allclose(
            fitted, res.predict(np.squeeze(p_exog).tolist()), rtol=1e-12
        )
        # only one prediction:
        assert_allclose(
            fitted[:1], res.predict(p_exog[0].tolist()), rtol=1e-12
        )
        assert_allclose(fitted[:1], res.predict(p_exog[0]), rtol=1e-12)

        # Check that pandas wrapping works as expected
        exog_index = range(len(p_exog))
        predicted = res.predict(p_exog)

        cls = pd.Series if p_exog.ndim == 1 else pd.DataFrame
        predicted_pandas = res.predict(cls(p_exog, index=exog_index))

        # predicted.ndim may not match p_exog.ndim because it may be squeezed
        #  if p_exog has only one column
        cls = pd.Series if predicted.ndim == 1 else pd.DataFrame
        predicted_expected = cls(predicted, index=exog_index)
        if isinstance(predicted_expected, pd.Series):
            assert_series_equal(predicted_expected, predicted_pandas)
        else:
            assert_frame_equal(predicted_expected, predicted_pandas)<|MERGE_RESOLUTION|>--- conflicted
+++ resolved
@@ -9,48 +9,15 @@
 
 """
 
-<<<<<<< HEAD
 import os
 import sys
 
-=======
->>>>>>> d02d785b
 import numpy as np
 from numpy.testing import assert_allclose, assert_
 
 import pandas as pd
 
 
-<<<<<<< HEAD
-class PytestTester:
-    def __init__(self, package_path=None):
-        f = sys._getframe(1)
-        if package_path is None:
-            package_path = f.f_locals.get('__file__', None)
-            if package_path is None:
-                raise ValueError('Unable to determine path')
-        self.package_path = os.path.dirname(package_path)
-        self.package_name = f.f_locals.get('__name__', None)
-
-    def __call__(self, extra_args=None, exit=False):
-        import pytest
-
-        if extra_args is None:
-            extra_args = ['--tb=short', '--disable-pytest-warnings']
-        cmd = [self.package_path] + extra_args
-
-        print('Running pytest ' + ' '.join(cmd))
-        status = pytest.main(cmd)
-
-        if exit:
-            print(f"Exit status: {status}")
-            sys.exit(status)
-
-        return (status == 0)
-
-
-=======
->>>>>>> d02d785b
 def check_ttest_tvalues(results):
     # test that t_test has same results a params, bse, tvalues, ...
     res = results
